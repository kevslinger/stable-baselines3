--- conflicted
+++ resolved
@@ -7,10 +7,6 @@
 from stable_baselines3.sac import SAC
 from stable_baselines3.td3 import TD3
 from stable_baselines3.tqc import TQC
-<<<<<<< HEAD
-from stable_baselines3.dqn import DQN
-=======
->>>>>>> 4b3b4e3e
 
 # Read version from file
 version_file = os.path.join(os.path.dirname(__file__), "version.txt")
