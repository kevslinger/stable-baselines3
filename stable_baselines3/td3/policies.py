from typing import Optional, List, Callable, Union, Type, Any, Dict

import gym
import torch as th
import torch.nn as nn

from stable_baselines3.common.preprocessing import get_action_dim
<<<<<<< HEAD
from stable_baselines3.common.policies import BaseModel, BasePolicy, register_policy
=======
from stable_baselines3.common.policies import BasePolicy, register_policy, ContinuousCritic
>>>>>>> bea1e023
from stable_baselines3.common.torch_layers import create_mlp, NatureCNN, BaseFeaturesExtractor, FlattenExtractor


class Actor(BasePolicy):
    """
    Actor network (policy) for TD3.

    :param observation_space: (gym.spaces.Space) Obervation space
    :param action_space: (gym.spaces.Space) Action space
    :param net_arch: ([int]) Network architecture
    :param features_extractor: (nn.Module) Network to extract features
        (a CNN when using images, a nn.Flatten() layer otherwise)
    :param features_dim: (int) Number of features
    :param activation_fn: (Type[nn.Module]) Activation function
    :param normalize_images: (bool) Whether to normalize images or not,
         dividing by 255.0 (True by default)
    :param device: (Union[th.device, str]) Device on which the code should run.
    """

    def __init__(self,
                 observation_space: gym.spaces.Space,
                 action_space: gym.spaces.Space,
                 net_arch: List[int],
                 features_extractor: nn.Module,
                 features_dim: int,
                 activation_fn: Type[nn.Module] = nn.ReLU,
                 normalize_images: bool = True,
                 device: Union[th.device, str] = 'auto'):
        super(Actor, self).__init__(observation_space, action_space,
                                    features_extractor=features_extractor,
                                    normalize_images=normalize_images,
                                    device=device,
                                    squash_output=True)

        self.features_extractor = features_extractor
        self.normalize_images = normalize_images
        self.net_arch = net_arch
        self.features_dim = features_dim
        self.activation_fn = activation_fn

        action_dim = get_action_dim(self.action_space)
        actor_net = create_mlp(features_dim, action_dim, net_arch, activation_fn, squash_output=True)
        # Deterministic action
        self.mu = nn.Sequential(*actor_net)

    def _get_data(self) -> Dict[str, Any]:
        data = super()._get_data()

        data.update(dict(
            net_arch=self.net_arch,
            features_dim=self.features_dim,
            activation_fn=self.activation_fn,
            features_extractor=self.features_extractor
        ))
        return data

    def forward(self, obs: th.Tensor, deterministic: bool = True) -> th.Tensor:
        # assert deterministic, 'The TD3 actor only outputs deterministic actions'
        features = self.extract_features(obs)
        return self.mu(features)

    def _predict(self, observation: th.Tensor, deterministic: bool = False) -> th.Tensor:
        return self.forward(observation, deterministic=deterministic)


<<<<<<< HEAD
class Critic(BaseModel):
    """
    Critic network for TD3,
    in fact it represents the action-state value function (Q-value function)

    :param observation_space: (gym.spaces.Space) Obervation space
    :param action_space: (gym.spaces.Space) Action space
    :param net_arch: ([int]) Network architecture
    :param features_extractor: (nn.Module) Network to extract features
        (a CNN when using images, a nn.Flatten() layer otherwise)
    :param features_dim: (int) Number of features
    :param activation_fn: (Type[nn.Module]) Activation function
    :param normalize_images: (bool) Whether to normalize images or not,
         dividing by 255.0 (True by default)
    :param device: (Union[th.device, str]) Device on which the code should run.
    """

    def __init__(self, observation_space: gym.spaces.Space,
                 action_space: gym.spaces.Space,
                 net_arch: List[int],
                 features_extractor: nn.Module,
                 features_dim: int,
                 activation_fn: Type[nn.Module] = nn.ReLU,
                 normalize_images: bool = True,
                 device: Union[th.device, str] = 'auto'):
        super(Critic, self).__init__(observation_space, action_space,
                                     features_extractor=features_extractor,
                                     normalize_images=normalize_images,
                                     device=device)

        action_dim = get_action_dim(self.action_space)

        q1_net = create_mlp(features_dim + action_dim, 1, net_arch, activation_fn)
        self.q1_net = nn.Sequential(*q1_net)

        q2_net = create_mlp(features_dim + action_dim, 1, net_arch, activation_fn)
        self.q2_net = nn.Sequential(*q2_net)

    def forward(self, obs: th.Tensor, actions: th.Tensor) -> Tuple[th.Tensor, th.Tensor]:
        # Learn the features extractor using the policy loss only
        with th.no_grad():
            features = self.extract_features(obs)
        qvalue_input = th.cat([features, actions], dim=1)
        return self.q1_net(qvalue_input), self.q2_net(qvalue_input)

    def q1_forward(self, obs: th.Tensor, actions: th.Tensor) -> th.Tensor:
        with th.no_grad():
            features = self.extract_features(obs)
        return self.q1_net(th.cat([features, actions], dim=1))


=======
>>>>>>> bea1e023
class TD3Policy(BasePolicy):
    """
    Policy class (with both actor and critic) for TD3.

    :param observation_space: (gym.spaces.Space) Observation space
    :param action_space: (gym.spaces.Space) Action space
    :param lr_schedule: (Callable) Learning rate schedule (could be constant)
    :param net_arch: (Optional[List[int]]) The specification of the policy and value networks.
    :param device: (Union[th.device, str]) Device on which the code should run.
    :param activation_fn: (Type[nn.Module]) Activation function
    :param features_extractor_class: (Type[BaseFeaturesExtractor]) Features extractor to use.
    :param features_extractor_kwargs: (Optional[Dict[str, Any]]) Keyword arguments
        to pass to the feature extractor.
    :param normalize_images: (bool) Whether to normalize images or not,
         dividing by 255.0 (True by default)
    :param optimizer_class: (Type[th.optim.Optimizer]) The optimizer to use,
        ``th.optim.Adam`` by default
    :param optimizer_kwargs: (Optional[Dict[str, Any]]) Additional keyword arguments,
        excluding the learning rate, to pass to the optimizer
    :param n_critics: (int) Number of critic networks to create.
    """

    def __init__(self, observation_space: gym.spaces.Space,
                 action_space: gym.spaces.Space,
                 lr_schedule: Callable,
                 net_arch: Optional[List[int]] = None,
                 device: Union[th.device, str] = 'auto',
                 activation_fn: Type[nn.Module] = nn.ReLU,
                 features_extractor_class: Type[BaseFeaturesExtractor] = FlattenExtractor,
                 features_extractor_kwargs: Optional[Dict[str, Any]] = None,
                 normalize_images: bool = True,
                 optimizer_class: Type[th.optim.Optimizer] = th.optim.Adam,
                 optimizer_kwargs: Optional[Dict[str, Any]] = None,
                 n_critics: int = 2):
        super(TD3Policy, self).__init__(observation_space, action_space,
                                        device,
                                        features_extractor_class,
                                        features_extractor_kwargs,
                                        optimizer_class=optimizer_class,
                                        optimizer_kwargs=optimizer_kwargs,
                                        squash_output=True)

        # Default network architecture, from the original paper
        if net_arch is None:
            if features_extractor_class == FlattenExtractor:
                net_arch = [400, 300]
            else:
                net_arch = []

        self.features_extractor = features_extractor_class(self.observation_space,
                                                           **self.features_extractor_kwargs)
        self.features_dim = self.features_extractor.features_dim

        self.net_arch = net_arch
        self.activation_fn = activation_fn
        self.net_args = {
            'observation_space': self.observation_space,
            'action_space': self.action_space,
            'features_extractor': self.features_extractor,
            'features_dim': self.features_dim,
            'net_arch': self.net_arch,
            'activation_fn': self.activation_fn,
            'normalize_images': normalize_images,
            'device': device
        }
        self.critic_kwargs = self.net_args.copy()
        self.critic_kwargs.update({'n_critics': n_critics})
        self.actor, self.actor_target = None, None
        self.critic, self.critic_target = None, None

        self._build(lr_schedule)

    def _build(self, lr_schedule: Callable) -> None:
        self.actor = self.make_actor()
        self.actor_target = self.make_actor()
        self.actor_target.load_state_dict(self.actor.state_dict())
        self.actor.optimizer = self.optimizer_class(self.actor.parameters(), lr=lr_schedule(1),
                                                    **self.optimizer_kwargs)
        self.critic = self.make_critic()
        self.critic_target = self.make_critic()
        self.critic_target.load_state_dict(self.critic.state_dict())
        self.critic.optimizer = self.optimizer_class(self.critic.parameters(), lr=lr_schedule(1),
                                                     **self.optimizer_kwargs)

    def _get_data(self) -> Dict[str, Any]:
        data = super()._get_data()

        data.update(dict(
            net_arch=self.net_args['net_arch'],
            activation_fn=self.net_args['activation_fn'],
            n_critics=self.critic_kwargs['n_critics'],
            lr_schedule=self._dummy_schedule,  # dummy lr schedule, not needed for loading policy alone
            optimizer_class=self.optimizer_class,
            optimizer_kwargs=self.optimizer_kwargs,
            features_extractor_class=self.features_extractor_class,
            features_extractor_kwargs=self.features_extractor_kwargs
        ))
        return data

    def make_actor(self) -> Actor:
        return Actor(**self.net_args).to(self.device)

    def make_critic(self) -> ContinuousCritic:
        return ContinuousCritic(**self.critic_kwargs).to(self.device)

    def forward(self, observation: th.Tensor, deterministic: bool = False):
        return self._predict(observation, deterministic=deterministic)

    def _predict(self, observation: th.Tensor, deterministic: bool = False) -> th.Tensor:
        return self.actor(observation, deterministic=deterministic)


MlpPolicy = TD3Policy


class CnnPolicy(TD3Policy):
    """
    Policy class (with both actor and critic) for TD3.

    :param observation_space: (gym.spaces.Space) Observation space
    :param action_space: (gym.spaces.Space) Action space
    :param lr_schedule: (Callable) Learning rate schedule (could be constant)
    :param net_arch: (Optional[List[int]]) The specification of the policy and value networks.
    :param device: (Union[th.device, str]) Device on which the code should run.
    :param activation_fn: (Type[nn.Module]) Activation function
    :param features_extractor_class: (Type[BaseFeaturesExtractor]) Features extractor to use.
    :param features_extractor_kwargs: (Optional[Dict[str, Any]]) Keyword arguments
        to pass to the feature extractor.
    :param normalize_images: (bool) Whether to normalize images or not,
         dividing by 255.0 (True by default)
    :param optimizer_class: (Type[th.optim.Optimizer]) The optimizer to use,
        ``th.optim.Adam`` by default
    :param optimizer_kwargs: (Optional[Dict[str, Any]]) Additional keyword arguments,
        excluding the learning rate, to pass to the optimizer
    :param n_critics: (int) Number of critic networks to create.
    """

    def __init__(self, observation_space: gym.spaces.Space,
                 action_space: gym.spaces.Space,
                 lr_schedule: Callable,
                 net_arch: Optional[List[int]] = None,
                 device: Union[th.device, str] = 'auto',
                 activation_fn: Type[nn.Module] = nn.ReLU,
                 features_extractor_class: Type[BaseFeaturesExtractor] = NatureCNN,
                 features_extractor_kwargs: Optional[Dict[str, Any]] = None,
                 normalize_images: bool = True,
                 optimizer_class: Type[th.optim.Optimizer] = th.optim.Adam,
                 optimizer_kwargs: Optional[Dict[str, Any]] = None,
                 n_critics: int = 2):
        super(CnnPolicy, self).__init__(observation_space,
                                        action_space,
                                        lr_schedule,
                                        net_arch,
                                        device,
                                        activation_fn,
                                        features_extractor_class,
                                        features_extractor_kwargs,
                                        normalize_images,
                                        optimizer_class,
                                        optimizer_kwargs,
                                        n_critics)


register_policy("MlpPolicy", MlpPolicy)
register_policy("CnnPolicy", CnnPolicy)<|MERGE_RESOLUTION|>--- conflicted
+++ resolved
@@ -5,11 +5,7 @@
 import torch.nn as nn
 
 from stable_baselines3.common.preprocessing import get_action_dim
-<<<<<<< HEAD
-from stable_baselines3.common.policies import BaseModel, BasePolicy, register_policy
-=======
 from stable_baselines3.common.policies import BasePolicy, register_policy, ContinuousCritic
->>>>>>> bea1e023
 from stable_baselines3.common.torch_layers import create_mlp, NatureCNN, BaseFeaturesExtractor, FlattenExtractor
 
 
@@ -75,60 +71,6 @@
         return self.forward(observation, deterministic=deterministic)
 
 
-<<<<<<< HEAD
-class Critic(BaseModel):
-    """
-    Critic network for TD3,
-    in fact it represents the action-state value function (Q-value function)
-
-    :param observation_space: (gym.spaces.Space) Obervation space
-    :param action_space: (gym.spaces.Space) Action space
-    :param net_arch: ([int]) Network architecture
-    :param features_extractor: (nn.Module) Network to extract features
-        (a CNN when using images, a nn.Flatten() layer otherwise)
-    :param features_dim: (int) Number of features
-    :param activation_fn: (Type[nn.Module]) Activation function
-    :param normalize_images: (bool) Whether to normalize images or not,
-         dividing by 255.0 (True by default)
-    :param device: (Union[th.device, str]) Device on which the code should run.
-    """
-
-    def __init__(self, observation_space: gym.spaces.Space,
-                 action_space: gym.spaces.Space,
-                 net_arch: List[int],
-                 features_extractor: nn.Module,
-                 features_dim: int,
-                 activation_fn: Type[nn.Module] = nn.ReLU,
-                 normalize_images: bool = True,
-                 device: Union[th.device, str] = 'auto'):
-        super(Critic, self).__init__(observation_space, action_space,
-                                     features_extractor=features_extractor,
-                                     normalize_images=normalize_images,
-                                     device=device)
-
-        action_dim = get_action_dim(self.action_space)
-
-        q1_net = create_mlp(features_dim + action_dim, 1, net_arch, activation_fn)
-        self.q1_net = nn.Sequential(*q1_net)
-
-        q2_net = create_mlp(features_dim + action_dim, 1, net_arch, activation_fn)
-        self.q2_net = nn.Sequential(*q2_net)
-
-    def forward(self, obs: th.Tensor, actions: th.Tensor) -> Tuple[th.Tensor, th.Tensor]:
-        # Learn the features extractor using the policy loss only
-        with th.no_grad():
-            features = self.extract_features(obs)
-        qvalue_input = th.cat([features, actions], dim=1)
-        return self.q1_net(qvalue_input), self.q2_net(qvalue_input)
-
-    def q1_forward(self, obs: th.Tensor, actions: th.Tensor) -> th.Tensor:
-        with th.no_grad():
-            features = self.extract_features(obs)
-        return self.q1_net(th.cat([features, actions], dim=1))
-
-
-=======
->>>>>>> bea1e023
 class TD3Policy(BasePolicy):
     """
     Policy class (with both actor and critic) for TD3.
